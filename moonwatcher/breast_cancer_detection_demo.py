--- conflicted
+++ resolved
@@ -317,18 +317,6 @@
     output_transform=dataset_output_transform,
 )
 
-<<<<<<< HEAD
-# Instantiate a model
-dummy_model = MoonwatcherModel(
-    name="DummyModel",
-    task_type=TaskType.CLASSIFICATION.value,
-    task=Task.MULTILABEL.value,
-    predictions=dummy_predictions
-    # TODO: Add prediction probs
-)
-
-=======
->>>>>>> c231db6a
 # Accuracy check for the model
 accuracy_check = Check(
     name="Accuracy",
