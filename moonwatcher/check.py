"""Check and CheckSuite classes for evaluating model performance metrics."""

import json
from typing import Any, Dict, List, Optional, Union

from moonwatcher.dataset.dataset import (Moonwatcher, Slice,
                                         get_original_indices)
from moonwatcher.metric import calculate_metric
from moonwatcher.utils.data import OPERATOR_DICT
from moonwatcher.utils.helpers import get_current_timestamp

# At the top of the file with other imports
REPORT_FORMATTING = {
    "PASS_EMOJI": "✅",  # \u2705
    "FAIL_EMOJI": "❌",  # \u274C
    "BOLD": "\033[1m",
    "END": "\033[0m",
    "UNDERLINE": "\033[4m",
    "RED": "\033[91m",
    "GREEN": "\033[92m"
}

OPERATOR_SYMBOLS = {
    ">=": "≥",
    "<=": "≤",
    "==": "=",
    "!=": "≠"
}

def visualize_report(report: Dict[str, Any]):
    """Visualize a check or checksuite report.

    Parameters
    ----------
    report : Dict[str, Any]
        The report dictionary containing check or checksuite results.
    """
    visualizer = ReportVisualizer()
    visualizer.visualize(report)


class ReportVisualizer:
    """Helper class to pretty-print check and checksuite reports to the console."""

    def __init__(self):
        """Initialize the ReportVisualizer with formatting constants."""
        self.pass_emoji = REPORT_FORMATTING["PASS_EMOJI"]
        self.fail_emoji = REPORT_FORMATTING["FAIL_EMOJI"]
        self.BOLD = REPORT_FORMATTING["BOLD"]
        self.END = REPORT_FORMATTING["END"]
        self.UNDERLINE = REPORT_FORMATTING["UNDERLINE"]
        self.RED = REPORT_FORMATTING["RED"]
        self.GREEN = REPORT_FORMATTING["GREEN"]

    def visualize(self, report: Dict[str, Any], spacing: str = ""):
        """Recursively print check or checksuite reports in a hierarchical manner.

        Parameters
        ----------
        report : Dict[str, Any]
            The report dictionary containing check or checksuite results.
        spacing : str, optional
            Indentation spacing for nested reports, by default "".
        """
        if "checks" in report:
            self._print_checksuite(report, spacing)
        else:
            self._print_check(report, spacing)

    def _print_checksuite(self, suite_report: Dict[str, Any], spacing: str):
        """Print a checksuite report with nested checks.

        Parameters
        ----------
        suite_report : Dict[str, Any]
            The checksuite report dictionary.
        spacing : str
            Indentation spacing for nested reports.
        """
        # Prepare line for top-level suite
        success_symbol = self.pass_emoji if suite_report["success"] else self.fail_emoji
        suite_name = suite_report["checksuite_name"]
        line_str = f"{spacing}{success_symbol} {suite_name}"
        print(line_str)

        # Indent further for sub-checks
        new_spacing = spacing + "    "
        for sub_report in suite_report["checks"]:
            self.visualize(sub_report, new_spacing)

    def _print_check(self, check_report: Dict[str, Any], spacing: str):
        """Print a single check report.

        Parameters
        ----------
        check_report : Dict[str, Any]
            The check report dictionary.
        spacing : str
            Indentation spacing for the report.
        """
        if check_report["success"] is not None:
            success_symbol = (
                self.pass_emoji if check_report["success"] else self.fail_emoji
            )
        else:
            success_symbol = "   "

        check_name = check_report["check_name"]
        line_str = f"{spacing}{success_symbol} {check_name}"

        # If there's a threshold test, show it
        operator = check_report["operator"]
        value = check_report["value"]
        result_val = check_report["result"]
        root_dataset_id = check_report["slice_name"] or check_report["root_dataset_id"]
        metric_name = check_report["metric"]

        if operator is not None and value is not None:
            # Use lookup table instead of multiple if/elif
            op_symbol = OPERATOR_SYMBOLS.get(operator, operator)
            color = self.GREEN if check_report["success"] else self.RED
            result_str = f"{color}{result_val:.5f}{self.END}"
            comparison_str = f"{op_symbol} {value}"

            appendix = f"({metric_name} on {root_dataset_id})"
            print(
                f"{line_str.ljust(40)} {result_str} {comparison_str.ljust(10)} {appendix}"
            )
        else:
            print(
                f"{line_str.ljust(40)} {result_val:.5f}  ({metric_name} on {root_dataset_id})"
            )


class Check:
    """A Check encapsulates dataset evaluation with optional threshold comparison.

    A Check contains:
    - Which dataset/slice to evaluate
    - A metric to compute (classification/detection, etc.)
    - Optional operator & value for threshold comparison
    """

    def __init__(
        self,
        name: str,
        dataset: Union[Moonwatcher, Slice],
        model_id: str,
        metric: str,
        metric_parameters: Optional[Dict] = None,
        metric_class: Optional[Union[str, int]] = None,
        operator: Optional[str] = None,
        value: Optional[float] = None,
    ):
        """Initialize a Check instance.

        Parameters
        ----------
        name : str
            Name of the check.
        dataset : Union[Moonwatcher, Slice]
            The dataset or slice on which to evaluate.
        model_id : str
            The name of the model associated with the predictions.
        metric : str
            Metric name (e.g. "Accuracy", "mAP", etc.).
        metric_parameters : Optional[Dict], optional
            Optional parameters for torchmetrics, by default None.
        metric_class : Optional[Union[str, int]], optional
            Optional class name or ID for per-class metrics, by default None.
        operator : Optional[str], optional
            For threshold checks (">", ">=", "<", "<=", "==", "!="), by default None.
        value : Optional[float], optional
            Numeric threshold to compare against, by default None.
        """
        self.name = name
        self.dataset = dataset
        self.model_id = model_id
        self.metric = metric
        self.metric_parameters = metric_parameters or {}
        self.metric_class = metric_class

        # Threshold comparison
        self.operator = operator
        self.value = value
        self.testing = bool(operator is not None and value is not None)

    def run(self, show: bool = False, save_report: bool = False) -> Dict[str, Any]:
        """Execute the check (compute the metric, optionally compare to threshold).

        Parameters
        ----------
        show : bool, optional
            If True, prints the check results to console, by default False.
        save_report : bool, optional
            If True, saves the report to a JSON file, by default False.

        Returns
        -------
        Dict[str, Any]
            The check report dictionary containing results and metadata.
        """
<<<<<<< HEAD
        root_dataset = self.dataset.root_dataset if isinstance(self.dataset, Slice) else self.dataset
=======
        # Get root dataset and predictions
        root_dataset = (
            self.dataset.root_dataset
            if isinstance(self.dataset, Slice)
            else self.dataset
        )
>>>>>>> c94ef9bc
        predictions = root_dataset.prediction_store.get_predictions(
            dataset_id=root_dataset.name, model_id=self.model_id
        )
<<<<<<< HEAD
        
        root_dataset.add_predictions(predictions)
        
        indices = get_original_indices(
            dataset=self.dataset)
=======

        # Add predictions to dataset (temporary)
        root_dataset._set_predictions(predictions)

        indices = get_original_indices(dataset=self.dataset)
>>>>>>> c94ef9bc

        # 1) Compute metric
        result_value = calculate_metric(
            dataset=root_dataset,
            indices=indices,
            metric=self.metric,
            metric_parameters=self.metric_parameters,
            metric_class=self.metric_class,
        )

        # 2) Evaluate threshold if applicable
        success = None
        if self.testing:
            op_func = OPERATOR_DICT[self.operator]
            success = op_func(result_value, self.value)

        # 3) Build report dict
        if isinstance(self.dataset, Slice):
            ds_id = self.dataset.root_dataset.name
            slice_name = self.dataset.name
        else:
            ds_id = self.dataset.name
            slice_name = None

        report = {
            "check_name": self.name,
            "root_dataset_id": ds_id,
            "slice_name": slice_name,
            "metric": self.metric,
            "operator": self.operator,
            "value": self.value,
            "result": result_value,
            "success": success,
            "timestamp": get_current_timestamp(),
        }

        # 4) Optional output
        if show:
            visualize_report(report)

        if save_report:
            with open(f"check_{self.name}_report.json", "w", encoding="utf-8") as f:
                json.dump(report, f, indent=4)

        return report

    def __call__(self, show=False, save_report=False) -> Dict[str, Any]:
        """Convenience call to run the check.

        Parameters
        ----------
        show : bool, optional
            If True, prints the check results to console, by default False.
        save_report : bool, optional
            If True, saves the report to a JSON file, by default False.

        Returns
        -------
        Dict[str, Any]
            The check report dictionary containing results and metadata.
        """
        return self.run(show=show, save_report=save_report)


class CheckSuite:
    """A collection of checks that can be run together.

    A CheckSuite produces an aggregate success/fail result if each check uses
    thresholding.
    """

    def __init__(
        self,
        name: str,
        checks: List[Check],
        show: bool = False,
    ):
        """Initialize a CheckSuite instance.

        Parameters
        ----------
        name : str
            Name of the checksuite.
        checks : List[Check]
            List of Check objects to be run.
        show : bool, optional
            If True, prints each check's result to console, by default False.
        """
        self.name = name
        self.checks = checks
        self.show = show

    def run_all(
        self, show: Optional[bool] = None, save_report: bool = False
    ) -> Dict[str, Any]:
        """Run all checks in the suite.

        Parameters
        ----------
        show : Optional[bool], optional
            If True, prints each check's result to console. If None, uses the
            instance's show value, by default None.
        save_report : bool, optional
            If True, saves the report to a JSON file, by default False.

        Returns
        -------
        Dict[str, Any]
            The checksuite report dictionary containing all check results.
        """
        # Use instance-level show if not overridden
        show = self.show if show is None else show

        check_reports = []
        for check in self.checks:
            report = check.run(show=False)  # Don't show individual reports yet
            check_reports.append(report)

        all_have_thresholds = all(
            report["success"] is not None for report in check_reports
        )
        overall_success = None
        if all_have_thresholds:
            overall_success = all(report["success"] for report in check_reports)

        suite_report = {
            "checksuite_name": self.name,
            "success": overall_success,
            "checks": check_reports,
            "timestamp": get_current_timestamp(),
        }

        if show:
            visualize_report(suite_report)

        if save_report:
            with open(
                f"checksuite_{self.name}_report.json", "w", encoding="utf-8"
            ) as f:
                json.dump(suite_report, f, indent=4)

        return suite_report

    def __call__(
        self, show: Optional[bool] = None, save_report: bool = False
    ) -> Dict[str, Any]:
        """Convenience call to run all checks in the suite.

        Parameters
        ----------
        show : Optional[bool], optional
            If True, prints each check's result to console. If None, uses the
            instance's show value, by default None.
        save_report : bool, optional
            If True, saves the report to a JSON file, by default False.

        Returns
        -------
        Dict[str, Any]
            The checksuite report dictionary containing all check results.
        """
        return self.run_all(show=show, save_report=save_report)<|MERGE_RESOLUTION|>--- conflicted
+++ resolved
@@ -17,15 +17,11 @@
     "END": "\033[0m",
     "UNDERLINE": "\033[4m",
     "RED": "\033[91m",
-    "GREEN": "\033[92m"
+    "GREEN": "\033[92m",
 }
 
-OPERATOR_SYMBOLS = {
-    ">=": "≥",
-    "<=": "≤",
-    "==": "=",
-    "!=": "≠"
-}
+OPERATOR_SYMBOLS = {">=": "≥", "<=": "≤", "==": "=", "!=": "≠"}
+
 
 def visualize_report(report: Dict[str, Any]):
     """Visualize a check or checksuite report.
@@ -200,32 +196,20 @@
         Dict[str, Any]
             The check report dictionary containing results and metadata.
         """
-<<<<<<< HEAD
-        root_dataset = self.dataset.root_dataset if isinstance(self.dataset, Slice) else self.dataset
-=======
         # Get root dataset and predictions
         root_dataset = (
             self.dataset.root_dataset
             if isinstance(self.dataset, Slice)
             else self.dataset
         )
->>>>>>> c94ef9bc
         predictions = root_dataset.prediction_store.get_predictions(
             dataset_id=root_dataset.name, model_id=self.model_id
         )
-<<<<<<< HEAD
-        
-        root_dataset.add_predictions(predictions)
-        
-        indices = get_original_indices(
-            dataset=self.dataset)
-=======
 
         # Add predictions to dataset (temporary)
         root_dataset._set_predictions(predictions)
 
         indices = get_original_indices(dataset=self.dataset)
->>>>>>> c94ef9bc
 
         # 1) Compute metric
         result_value = calculate_metric(
